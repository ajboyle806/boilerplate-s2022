import React, { useState, useEffect } from 'react';
import { Grid } from '@mui/material';
<<<<<<< HEAD
import Input from './input';
import Button from './button';
import { useForm, Form } from './controls/submitForm';
=======
import Input from './controls/input';
import Button from './controls/button';
import { useForm, Form } from './submitForm';
>>>>>>> ffaf46ae

const initialFValues = {
  fullName: '',
  email: '',
  password: '',
  conPassword: '',
};

<<<<<<< HEAD
export default function SignUpForm() {
=======
export default function EmployeeForm() {
  const validate = (fieldValues = values) => {
    const temp = { ...errors };
    if ('fullName' in fieldValues)
      temp.fullName = fieldValues.fullName ? '' : 'This field is required.';
    if ('email' in fieldValues)
      temp.email = /$^|.+@.+..+/.test(fieldValues.email)
        ? ''
        : 'Email is not valid.';
    if (('password', 'conPassword' in fieldValues))
      temp.password =
        fieldValues.password === fieldValues.conPassword
          ? ''
          : 'Passwords do not Match';
    setErrors({
      ...temp,
    });

    if (fieldValues == values) return Object.values(temp).every((x) => x == '');
  };
>>>>>>> 8f39d7e77b42cd40a251f53fe911366efe36e6ca

  const { values, setValues, errors, setErrors, handleInputChange, resetForm } =
    useForm(initialFValues, true, validate);

  const handleSubmit = (e: React.FormEvent) => {
    e.preventDefault();
    if (validate()) {
      resetForm();
    }
  };

  return (
    <Form onSubmit={handleSubmit}>
      <Grid container>
        <Grid item xs={6}>
          <Input
            name="fullName"
            label="Full Name"
            value={values.fullName}
            onChange={handleInputChange}
            error={errors.fullName}
          />
          <Input
            label="Email"
            name="email"
            value={values.email}
            onChange={handleInputChange}
            error={errors.email}
          />
          <Input
            label="Password"
            name="password"
            value={values.password}
            onChange={handleInputChange}
            error={errors.password}
          />
          <Input
            label="Confirm Password"
            name="conPassword"
            value={values.conPassword}
            onChange={handleInputChange}
            error={errors.conPassword}
          />
        </Grid>

        <div>
          <Button type="submit" text="Submit" />
          <Button text="Reset" color="default" onClick={resetForm} />
        </div>
      </Grid>
    </Form>
  );
}

/** import React, { useState } from 'react';
import { ThemeProvider } from '@mui/material/styles';
import FormControl from '@mui/material/FormControl';
import TextField from '@mui/material/TextField';
import theme from '../assets/theme';
import Button from '@mui/material/Button';
import inputValidation from './input-validation';



const SignUpForm = () => {
  const [firstName, setFirstName] = useState('');
  const [lastName, setLastName] = useState('');
  const [email, setEmail] = useState('');
  const [password, setPassword] = useState('');

  const handleSubmit = (e: React.FormEvent) => {
    e.preventDefault();
    alert(firstName + lastName + email + password);
  };

  return (
    <ThemeProvider theme={theme}>
      <FormControl>
        <TextField 
          id="register-text" 
          type="text" 
          required 
          label="First Name" 
          value={firstName} 
          onChange={e => setFirstName(e.target.value)}
        />
        <TextField 
          id="register-text" 
          type="text" 
          required 
          label="Last Name" 
          value={lastName} 
          onChange={e => setLastName(e.target.value)}
        />
        <TextField 
          id="register-text" 
          type="email" 
          required 
          label="Email" 
          value={email} 
          onChange={e => setEmail(e.target.value)}
        />
        <div>
          <Button type="submit" variant="contained" color="primary">
            Signup
          </Button>
        </div>
        </FormControl>
    </ThemeProvider>
  )
}

export default SignUpForm;* */<|MERGE_RESOLUTION|>--- conflicted
+++ resolved
@@ -1,14 +1,8 @@
 import React, { useState, useEffect } from 'react';
 import { Grid } from '@mui/material';
-<<<<<<< HEAD
 import Input from './input';
 import Button from './button';
-import { useForm, Form } from './controls/submitForm';
-=======
-import Input from './controls/input';
-import Button from './controls/button';
 import { useForm, Form } from './submitForm';
->>>>>>> ffaf46ae
 
 const initialFValues = {
   fullName: '',
@@ -17,9 +11,6 @@
   conPassword: '',
 };
 
-<<<<<<< HEAD
-export default function SignUpForm() {
-=======
 export default function EmployeeForm() {
   const validate = (fieldValues = values) => {
     const temp = { ...errors };
@@ -40,7 +31,6 @@
 
     if (fieldValues == values) return Object.values(temp).every((x) => x == '');
   };
->>>>>>> 8f39d7e77b42cd40a251f53fe911366efe36e6ca
 
   const { values, setValues, errors, setErrors, handleInputChange, resetForm } =
     useForm(initialFValues, true, validate);
