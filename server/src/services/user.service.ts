import { hash } from 'bcrypt';
import { User } from '../models/user';
import { AuthenticationType } from '../models/user';

const createUser = async (email: string, password: string) => {
  const saltRounds = 10;
  const hashedPassword = await hash(password, saltRounds);
  if (!hashedPassword) {
    console.log('Error hashing password');
    return null;
  }
  const newUser = new User({
    accountType: AuthenticationType.Internal,
    email: email,
    password: hashedPassword,
    admin: false,
  });
  console.log('newUser: ', newUser);
  const user = await newUser.save();
  return user;
};

const retrieveUser = async (email: string) => {
  const user = await User.findOne({ email: email }).exec();
  return user;
};

<<<<<<< HEAD
const retrieveAllUsers = async () => {
  const userList = await User.find({});
  return userList;
}

const upgradeToAdmin = async (email: string) => {
  const user = await User.findOne({ email: email }).exec();
  if (user) {
    if (user.admin) {
      return false;
    }
    user.admin = !user.admin;
    const newUser = await user.save();
    return true;
  } else {
    return false
  }
}

const deleteOne = async (email: string) => {
  const user = User.findByIdAndRemove({email: email})
  return user;
}

export { createUser, retrieveUser, retrieveAllUsers, upgradeToAdmin as toggleAdmin, deleteOne };
=======


export { createUser, retrieveUser };
>>>>>>> 99c08638
<|MERGE_RESOLUTION|>--- conflicted
+++ resolved
@@ -25,7 +25,6 @@
   return user;
 };
 
-<<<<<<< HEAD
 const retrieveAllUsers = async () => {
   const userList = await User.find({});
   return userList;
@@ -50,9 +49,4 @@
   return user;
 }
 
-export { createUser, retrieveUser, retrieveAllUsers, upgradeToAdmin as toggleAdmin, deleteOne };
-=======
-
-
-export { createUser, retrieveUser };
->>>>>>> 99c08638
+export { createUser, retrieveUser, retrieveAllUsers, upgradeToAdmin, deleteOne };
