--- conflicted
+++ resolved
@@ -1,12 +1,7 @@
 /* eslint-disable consistent-return */
 import express from 'express';
-<<<<<<< HEAD
-import { IUser } from '../models/user';
-import { createUser, retrieveUser } from '../services/user.service';
-=======
 import { IUser, authJWTName } from '../models/user';
 import { createUser, getUserFromDB } from '../services/user.service';
->>>>>>> 908fcec4
 import passport from 'passport';
 
 const login = async (
